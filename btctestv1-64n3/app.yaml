name: bitcoin-transaction-source
language: python
variables:
<<<<<<< HEAD
  - name: output
    inputType: OutputTopic
    description: Name of the output topic to write into
    defaultValue: bitcoin-blockchain-transactions
    required: true
  - name: API_KEY
    inputType: Secret
    defaultValue: TSDB_SECRET_KEY
    required: true
=======
- name: output
  inputType: OutputTopic
  description: Name of the output topic to write into
  defaultValue: bitcoin-blockchain-transactions
  required: true
- name: API_KEY
  inputType: Secret
  description: Blockchain.com API key (if required for enhanced features)
  required: false
  defaultValue: TSDB_SECRET_KEY
>>>>>>> c7bd984e
dockerfile: dockerfile
runEntryPoint: main.py
defaultFile: main.py
libraryItemId: starter-source<|MERGE_RESOLUTION|>--- conflicted
+++ resolved
@@ -1,17 +1,6 @@
 name: bitcoin-transaction-source
 language: python
 variables:
-<<<<<<< HEAD
-  - name: output
-    inputType: OutputTopic
-    description: Name of the output topic to write into
-    defaultValue: bitcoin-blockchain-transactions
-    required: true
-  - name: API_KEY
-    inputType: Secret
-    defaultValue: TSDB_SECRET_KEY
-    required: true
-=======
 - name: output
   inputType: OutputTopic
   description: Name of the output topic to write into
@@ -22,7 +11,6 @@
   description: Blockchain.com API key (if required for enhanced features)
   required: false
   defaultValue: TSDB_SECRET_KEY
->>>>>>> c7bd984e
 dockerfile: dockerfile
 runEntryPoint: main.py
 defaultFile: main.py
