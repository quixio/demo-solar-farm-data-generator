--- conflicted
+++ resolved
@@ -1,32 +1,6 @@
 name: timescale-sink
 language: python
 variables:
-<<<<<<< HEAD
-  - name: input
-    inputType: InputTopic
-    description: Name of the input topic to listen to.
-    defaultValue: solar-data
-  - name: DB_NAME
-    inputType: FreeText
-    defaultValue: metrics
-    required: true
-  - name: DB_USER
-    inputType: FreeText
-    defaultValue: tsadmin
-    required: true
-  - name: DB_PASSWORD
-    inputType: Secret
-    defaultValue: TSDB_SECRET_KEY
-    required: true
-  - name: DB_PORT
-    inputType: FreeText
-    defaultValue: 5432
-    required: true
-  - name: DB_HOST
-    inputType: FreeText
-    defaultValue: timescaledb
-    required: true
-=======
 - name: input
   inputType: InputTopic
   description: Name of the input topic to listen to.
@@ -51,7 +25,6 @@
   inputType: Secret
   description: TimescaleDB password
   defaultValue: TSDB_SECRET_KEY
->>>>>>> 89b41fbb
 dockerfile: dockerfile
 runEntryPoint: main.py
 defaultFile: main.py
