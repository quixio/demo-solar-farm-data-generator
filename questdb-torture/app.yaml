name: questdb-torture
language: python
variables:
<<<<<<< HEAD
  - name: input
    inputType: InputTopic
    description: Name of the input topic to listen to.
    defaultValue: solar-data
  - name: QUESTDB_HOST
    inputType: FreeText
    defaultValue: questdb
    required: true
  - name: QUESTDB_PASSWORD
    inputType: Secret
    defaultValue: QUESTDB_PW
    required: true
  - name: QUESTDB_TOKEN
    inputType: Secret
    defaultValue: QUESTDB_PW
    required: true
  - name: QUESTDB_TABLE
    inputType: FreeText
    defaultValue: solar_panel_data
    required: true
  - name: QUESTDB_PORT
    inputType: FreeText
    defaultValue: 9000
    required: true
  - name: QUESTDB_USERNAME
    inputType: FreeText
=======
- name: input
  inputType: InputTopic
  description: Name of the input topic to listen to.
  defaultValue: solar-data
- name: QUESTDB_HOST
  inputType: FreeText
  description: QuestDB host address
  defaultValue: questdb
- name: QUESTDB_PORT
  inputType: FreeText
  description: QuestDB port number
  defaultValue: '9000'
- name: QUESTDB_TOKEN
  inputType: Secret
  description: QuestDB authentication token (optional)
  required: false
  defaultValue: QUESTDB_PW
- name: QUESTDB_USERNAME
  inputType: FreeText
  description: QuestDB username (optional, for basic auth)
  required: false
- name: QUESTDB_PASSWORD
  inputType: Secret
  description: QuestDB password (optional, for basic auth)
  required: false
  defaultValue: QUESTDB_PW
- name: QUESTDB_TABLE
  inputType: FreeText
  description: QuestDB table name for solar panel data
  defaultValue: solar_panel_data
>>>>>>> 056dfcfd
dockerfile: dockerfile
runEntryPoint: main.py
defaultFile: main.py
libraryItemId: starter-destination<|MERGE_RESOLUTION|>--- conflicted
+++ resolved
@@ -1,34 +1,6 @@
 name: questdb-torture
 language: python
 variables:
-<<<<<<< HEAD
-  - name: input
-    inputType: InputTopic
-    description: Name of the input topic to listen to.
-    defaultValue: solar-data
-  - name: QUESTDB_HOST
-    inputType: FreeText
-    defaultValue: questdb
-    required: true
-  - name: QUESTDB_PASSWORD
-    inputType: Secret
-    defaultValue: QUESTDB_PW
-    required: true
-  - name: QUESTDB_TOKEN
-    inputType: Secret
-    defaultValue: QUESTDB_PW
-    required: true
-  - name: QUESTDB_TABLE
-    inputType: FreeText
-    defaultValue: solar_panel_data
-    required: true
-  - name: QUESTDB_PORT
-    inputType: FreeText
-    defaultValue: 9000
-    required: true
-  - name: QUESTDB_USERNAME
-    inputType: FreeText
-=======
 - name: input
   inputType: InputTopic
   description: Name of the input topic to listen to.
@@ -59,7 +31,6 @@
   inputType: FreeText
   description: QuestDB table name for solar panel data
   defaultValue: solar_panel_data
->>>>>>> 056dfcfd
 dockerfile: dockerfile
 runEntryPoint: main.py
 defaultFile: main.py
