name: questdb-madness
language: python
variables:
<<<<<<< HEAD
  - name: input
    inputType: InputTopic
    description: Name of the input topic to listen to.
    defaultValue: solar-data
  - name: QDB_HOST
    inputType: FreeText
    defaultValue: questdb
    required: true
  - name: QDB_TOKEN
    inputType: Secret
    defaultValue: QUESTDB_PW
    required: true
  - name: QDB_PORT
    inputType: FreeText
    defaultValue: 9000
    required: true
=======
- name: input
  inputType: InputTopic
  description: Name of the input topic to listen to.
  defaultValue: solar-data
- name: QDB_HOST
  inputType: FreeText
  description: QuestDB host address
  defaultValue: questdb
- name: QDB_PORT
  inputType: FreeText
  description: QuestDB port
  defaultValue: '9000'
- name: QDB_TOKEN
  inputType: Secret
  description: QuestDB authentication token (optional)
  required: false
  defaultValue: QUESTDB_PW
- name: QDB_DATABASE
  inputType: FreeText
  description: QuestDB database name (optional for HTTP)
  defaultValue: qdb
  required: false
>>>>>>> 2e3fd021
dockerfile: dockerfile
runEntryPoint: main.py
defaultFile: main.py
libraryItemId: starter-destination<|MERGE_RESOLUTION|>--- conflicted
+++ resolved
@@ -1,24 +1,6 @@
 name: questdb-madness
 language: python
 variables:
-<<<<<<< HEAD
-  - name: input
-    inputType: InputTopic
-    description: Name of the input topic to listen to.
-    defaultValue: solar-data
-  - name: QDB_HOST
-    inputType: FreeText
-    defaultValue: questdb
-    required: true
-  - name: QDB_TOKEN
-    inputType: Secret
-    defaultValue: QUESTDB_PW
-    required: true
-  - name: QDB_PORT
-    inputType: FreeText
-    defaultValue: 9000
-    required: true
-=======
 - name: input
   inputType: InputTopic
   description: Name of the input topic to listen to.
@@ -41,7 +23,6 @@
   description: QuestDB database name (optional for HTTP)
   defaultValue: qdb
   required: false
->>>>>>> 2e3fd021
 dockerfile: dockerfile
 runEntryPoint: main.py
 defaultFile: main.py
