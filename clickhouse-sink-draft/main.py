--- conflicted
+++ resolved
@@ -35,14 +35,6 @@
 )
 input_topic = app.topic(os.environ["input"])
 
-<<<<<<< HEAD
-sdf = app.dataframe(input_topic)
-sdf.sink(influxdb_v3_sink)
-
-
-if __name__ == "__main__":
-    app.run()
-=======
 def process_solar_data(message):
     try:
         print(f'Raw message: {message}')
@@ -108,5 +100,4 @@
 
 if __name__ == "__main__":
     logger.info("Starting ClickHouse sink application")
-    app.run(count=10, timeout=20)
->>>>>>> 5ed09c93
+    app.run(count=10, timeout=20)