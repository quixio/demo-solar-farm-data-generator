# import Utility modules
import os

# import vendor-specific modules
from quixstreams import Application
from quixstreams.sinks.core.influxdb3 import InfluxDB3Sink

# for local dev, load env vars from a .env file
from dotenv import load_dotenv
load_dotenv()


tag_keys = keys.split(",") if (keys := os.environ.get("INFLUXDB_TAG_KEYS")) else []
field_keys = keys.split(",") if (keys := os.environ.get("INFLUXDB_FIELD_KEYS")) else []
measurement_name = os.environ.get("INFLUXDB_MEASUREMENT_NAME", "measurement1")
time_setter = col if (col := os.environ.get("TIMESTAMP_COLUMN")) else None

influxdb_v3_sink = InfluxDB3Sink(
    token=os.environ["INFLUXDB_TOKEN"],
    host=os.environ["INFLUXDB_HOST"],
    organization_id=os.environ["INFLUXDB_ORG"],
    tags_keys=tag_keys,
    fields_keys=field_keys,
    time_setter=time_setter,
    database=os.environ["INFLUXDB_DATABASE"],
    measurement=measurement_name,
)

<<<<<<< HEAD
=======
# Table name
table_name = os.environ.get('CLICKHOUSE_TABLE', 'solar_data')

# Create table if it doesn't exist
create_table_sql = f"""
CREATE TABLE IF NOT EXISTS {table_name} (
    panel_id String,
    location_id String,
    location_name String,
    latitude Float64,
    longitude Float64,
    timezone Int32,
    power_output Int32,
    unit_power String,
    temperature Float64,
    unit_temp String,
    irradiance Int32,
    unit_irradiance String,
    voltage Float64,
    unit_voltage String,
    current Int32,
    unit_current String,
    inverter_status String,
    timestamp DateTime64(9),
    message_datetime DateTime64(3)
) ENGINE = MergeTree()
ORDER BY (panel_id, timestamp)
"""

try:
    clickhouse_client.execute(create_table_sql)
    clickhouse_client.execute("COMMIT")
    logger.info(f"Table {table_name} created or already exists")
except Exception as e:
    logger.error(f"Error creating table: {e}")
    raise
>>>>>>> 98047b2b

app = Application(
    consumer_group=os.environ.get("CONSUMER_GROUP_NAME", "influxdb-data-writer"),
    auto_offset_reset="earliest",
    commit_every=int(os.environ.get("BUFFER_SIZE", "1000")),
    commit_interval=float(os.environ.get("BUFFER_DELAY", "1")),
)
input_topic = app.topic(os.environ["input"])

<<<<<<< HEAD
sdf = app.dataframe(input_topic)
sdf.sink(influxdb_v3_sink)
=======
def process_solar_data(message):
    try:
        print(f'Raw message: {message}')
        
        # Parse the JSON string from the value field
        if isinstance(message.get('value'), str):
            data = json.loads(message['value'])
        else:
            data = message.get('value', {})
        
        # Convert timestamp to datetime
        timestamp_ns = data.get('timestamp', 0)
        timestamp_dt = datetime.fromtimestamp(timestamp_ns / 1_000_000_000)
        
        # Convert message datetime
        message_dt = datetime.fromisoformat(message.get('dateTime', '').replace('Z', '+00:00'))
        
        # Map data to table schema
        row_data = {
            'panel_id': data.get('panel_id', ''),
            'location_id': data.get('location_id', ''),
            'location_name': data.get('location_name', ''),
            'latitude': float(data.get('latitude', 0.0)),
            'longitude': float(data.get('longitude', 0.0)),
            'timezone': int(data.get('timezone', 0)),
            'power_output': int(data.get('power_output', 0)),
            'unit_power': data.get('unit_power', ''),
            'temperature': float(data.get('temperature', 0.0)),
            'unit_temp': data.get('unit_temp', ''),
            'irradiance': int(data.get('irradiance', 0)),
            'unit_irradiance': data.get('unit_irradiance', ''),
            'voltage': float(data.get('voltage', 0.0)),
            'unit_voltage': data.get('unit_voltage', ''),
            'current': int(data.get('current', 0)),
            'unit_current': data.get('unit_current', ''),
            'inverter_status': data.get('inverter_status', ''),
            'timestamp': timestamp_dt,
            'message_datetime': message_dt
        }
        
        # Insert into ClickHouse
        insert_sql = f"""
        INSERT INTO {table_name} (
            panel_id, location_id, location_name, latitude, longitude, timezone,
            power_output, unit_power, temperature, unit_temp, irradiance, unit_irradiance,
            voltage, unit_voltage, current, unit_current, inverter_status, timestamp, message_datetime
        ) VALUES
        """
        
        clickhouse_client.execute(insert_sql, [row_data])
        logger.info(f"Inserted data for panel {row_data['panel_id']}")
        
    except Exception as e:
        logger.error(f"Error processing message: {e}")
        logger.error(f"Message content: {message}")

def clickhouse_sink(message):
    process_solar_data(message)
    return message
>>>>>>> 98047b2b


if __name__ == "__main__":
<<<<<<< HEAD
    app.run()
=======
    logger.info("Starting ClickHouse sink application")
    app.run(count=10, timeout=20)
>>>>>>> 98047b2b
<|MERGE_RESOLUTION|>--- conflicted
+++ resolved
@@ -26,8 +26,6 @@
     measurement=measurement_name,
 )
 
-<<<<<<< HEAD
-=======
 # Table name
 table_name = os.environ.get('CLICKHOUSE_TABLE', 'solar_data')
 
@@ -64,7 +62,6 @@
 except Exception as e:
     logger.error(f"Error creating table: {e}")
     raise
->>>>>>> 98047b2b
 
 app = Application(
     consumer_group=os.environ.get("CONSUMER_GROUP_NAME", "influxdb-data-writer"),
@@ -74,10 +71,6 @@
 )
 input_topic = app.topic(os.environ["input"])
 
-<<<<<<< HEAD
-sdf = app.dataframe(input_topic)
-sdf.sink(influxdb_v3_sink)
-=======
 def process_solar_data(message):
     try:
         print(f'Raw message: {message}')
@@ -137,13 +130,8 @@
 def clickhouse_sink(message):
     process_solar_data(message)
     return message
->>>>>>> 98047b2b
 
 
 if __name__ == "__main__":
-<<<<<<< HEAD
-    app.run()
-=======
     logger.info("Starting ClickHouse sink application")
-    app.run(count=10, timeout=20)
->>>>>>> 98047b2b
+    app.run(count=10, timeout=20)