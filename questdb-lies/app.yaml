--- conflicted
+++ resolved
@@ -1,32 +1,6 @@
 name: questdb-lies
 language: python
 variables:
-<<<<<<< HEAD
-  - name: input
-    inputType: InputTopic
-    description: Name of the input topic to listen to.
-    defaultValue: solar-data
-  - name: QUESTDB_PORT
-    inputType: FreeText
-    defaultValue: 9000
-    required: true
-  - name: QUESTDB_HOST
-    inputType: FreeText
-    defaultValue: questdb
-    required: true
-  - name: QUESTDB_TOKEN
-    inputType: Secret
-    defaultValue: QUESTDB_PW
-    required: true
-  - name: QUESTDB_TABLE_NAME
-    inputType: FreeText
-    defaultValue: solar_panel_data
-    required: true
-  - name: CONSUMER_GROUP_NAME
-    inputType: FreeText
-    defaultValue: questdb_solar_sink
-    required: true
-=======
 - name: input
   inputType: InputTopic
   description: Name of the input topic to listen to.
@@ -52,7 +26,6 @@
   inputType: FreeText
   description: Kafka consumer group name
   defaultValue: questdb_solar_sink
->>>>>>> 46fd764b
 dockerfile: dockerfile
 runEntryPoint: main.py
 defaultFile: main.py
