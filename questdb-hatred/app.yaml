--- conflicted
+++ resolved
@@ -4,19 +4,6 @@
   - name: input
     inputType: InputTopic
     description: Name of the input topic to listen to.
-<<<<<<< HEAD
-    defaultValue: transform
-  - name: questdb_password
-    inputType: FreeText
-  - name: questdb_port
-    inputType: FreeText
-  - name: questdb_host
-    inputType: FreeText
-  - name: questdb_username
-    inputType: FreeText
-  - name: questdb_database
-    inputType: FreeText
-=======
     defaultValue: solar-data
   - name: questdb_host
     inputType: FreeText
@@ -38,7 +25,6 @@
     inputType: Secret
     description: QuestDB password
     defaultValue: quest
->>>>>>> e5e2628d
 dockerfile: dockerfile
 runEntryPoint: main.py
 defaultFile: main.py
