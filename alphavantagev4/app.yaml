--- conflicted
+++ resolved
@@ -1,22 +1,6 @@
 name: forex-data-source
 language: python
 variables:
-<<<<<<< HEAD
-  - name: output
-    inputType: OutputTopic
-    description: Name of the output topic to write into
-    defaultValue: stock-data
-    required: true
-  - name: API_KEY
-    inputType: FreeText
-    defaultValue: AV_API_KEY
-  - name: from_currency
-    inputType: FreeText
-    defaultValue: EUR
-  - name: to_currency
-    inputType: FreeText
-    defaultValue: THB
-=======
 - name: API_KEY
   inputType: Secret
   description: Alpha Vantage API key for accessing forex data
@@ -37,7 +21,6 @@
   description: Name of the output topic to write into
   defaultValue: stock-data
   required: true
->>>>>>> 388fad2f
 dockerfile: dockerfile
 runEntryPoint: main.py
 defaultFile: main.py
