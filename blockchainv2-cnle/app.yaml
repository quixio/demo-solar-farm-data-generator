name: bitcoin-blockchain-source
language: python
variables:
<<<<<<< HEAD
  - name: output
    inputType: OutputTopic
    description: Name of the output topic to write into
    defaultValue: csv-data
    required: true
  - name: SUBSCRIPTION_TYPE
    inputType: FreeText
  - name: BITCOIN_ADDRESS
    inputType: FreeText
  - name: WEBSOCKET_URL
    inputType: FreeText
  - name: MAX_MESSAGES
    inputType: FreeText
=======
- name: WEBSOCKET_URL
  inputType: FreeText
  description: Blockchain.info WebSocket URL
  defaultValue: wss://ws.blockchain.info/inv
  required: true
- name: SUBSCRIPTION_TYPE
  inputType: FreeText
  description: Type of subscription (unconfirmed_sub for all transactions, or addr_sub for specific address)
  defaultValue: unconfirmed_sub
  required: true
- name: BITCOIN_ADDRESS
  inputType: FreeText
  description: Bitcoin address to monitor (only used if SUBSCRIPTION_TYPE is addr_sub)
  defaultValue: ''
  required: false
- name: MAX_MESSAGES
  inputType: FreeText
  description: Maximum number of messages to process before stopping (for testing)
  defaultValue: '100'
  required: false
- name: output
  inputType: OutputTopic
  description: Name of the output topic to write into
  defaultValue: bitcoin-blockchain-transactions
  required: true
>>>>>>> cc7efaa9
dockerfile: dockerfile
runEntryPoint: main.py
defaultFile: main.py
libraryItemId: starter-source<|MERGE_RESOLUTION|>--- conflicted
+++ resolved
@@ -1,21 +1,6 @@
 name: bitcoin-blockchain-source
 language: python
 variables:
-<<<<<<< HEAD
-  - name: output
-    inputType: OutputTopic
-    description: Name of the output topic to write into
-    defaultValue: csv-data
-    required: true
-  - name: SUBSCRIPTION_TYPE
-    inputType: FreeText
-  - name: BITCOIN_ADDRESS
-    inputType: FreeText
-  - name: WEBSOCKET_URL
-    inputType: FreeText
-  - name: MAX_MESSAGES
-    inputType: FreeText
-=======
 - name: WEBSOCKET_URL
   inputType: FreeText
   description: Blockchain.info WebSocket URL
@@ -41,7 +26,6 @@
   description: Name of the output topic to write into
   defaultValue: bitcoin-blockchain-transactions
   required: true
->>>>>>> cc7efaa9
 dockerfile: dockerfile
 runEntryPoint: main.py
 defaultFile: main.py
