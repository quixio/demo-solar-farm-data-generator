name: al-pha-boy-2000
language: python
variables:
<<<<<<< HEAD
  - name: output
    inputType: OutputTopic
    description: Name of the output topic to write into
    defaultValue: stock-data
    required: true
  - name: ALPHAVANTAGE_API_KEY
    inputType: FreeText
    defaultValue: AV_API_KEY
=======
- name: ALPHAVANTAGE_API_KEY
  inputType: Secret
  description: Alpha Vantage API Key for accessing forex data
  required: true
  defaultValue: AV_API_KEY
- name: output
  inputType: OutputTopic
  description: Name of the output topic to write into
  defaultValue: stock-data
  required: true
>>>>>>> 7215e86b
dockerfile: dockerfile
runEntryPoint: main.py
defaultFile: main.py
libraryItemId: starter-source<|MERGE_RESOLUTION|>--- conflicted
+++ resolved
@@ -1,16 +1,6 @@
 name: al-pha-boy-2000
 language: python
 variables:
-<<<<<<< HEAD
-  - name: output
-    inputType: OutputTopic
-    description: Name of the output topic to write into
-    defaultValue: stock-data
-    required: true
-  - name: ALPHAVANTAGE_API_KEY
-    inputType: FreeText
-    defaultValue: AV_API_KEY
-=======
 - name: ALPHAVANTAGE_API_KEY
   inputType: Secret
   description: Alpha Vantage API Key for accessing forex data
@@ -21,7 +11,6 @@
   description: Name of the output topic to write into
   defaultValue: stock-data
   required: true
->>>>>>> 7215e86b
 dockerfile: dockerfile
 runEntryPoint: main.py
 defaultFile: main.py
