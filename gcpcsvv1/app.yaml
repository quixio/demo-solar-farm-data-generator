name: gcs-solar-data-sink
language: python
variables:
<<<<<<< HEAD
  - name: input
    inputType: InputTopic
    description: Name of the input topic to listen to.
    defaultValue: solar-data
  - name: GCS_PROJECT_ID
    inputType: FreeText
    defaultValue: quix-testing-365012
    required: true
  - name: GCS_FILE_PREFIX
    inputType: FreeText
    defaultValue: solar-data
    required: true
  - name: GCS_BUCKET_NAME
    inputType: FreeText
    defaultValue: quix-workflow
    required: true
  - name: GCS_CREDENTIALS_JSON
    inputType: FreeText
    defaultValue: GCLOUD_PK_JSON
    required: true
=======
- name: input
  inputType: InputTopic
  description: Name of the input topic to listen to.
  defaultValue: solar-data
- name: GCS_BUCKET_NAME
  inputType: FreeText
  description: Name of the Google Cloud Storage bucket where solar data will be stored.
  required: true
  defaultValue: quix-workflow
- name: GCS_PROJECT_ID
  inputType: FreeText
  description: Google Cloud Project ID for the GCS bucket.
  required: true
  defaultValue: quix-testing-365012
- name: GCS_CREDENTIALS_JSON
  inputType: Secret
  description: Google Cloud Service Account credentials in JSON format.
  required: true
  defaultValue: GCLOUD_PK_JSON
- name: GCS_FILE_PREFIX
  inputType: FreeText
  description: Prefix for files stored in the GCS bucket.
  defaultValue: solar-data
  required: false
>>>>>>> 11abc368
dockerfile: dockerfile
runEntryPoint: main.py
defaultFile: main.py
libraryItemId: starter-destination<|MERGE_RESOLUTION|>--- conflicted
+++ resolved
@@ -1,28 +1,6 @@
 name: gcs-solar-data-sink
 language: python
 variables:
-<<<<<<< HEAD
-  - name: input
-    inputType: InputTopic
-    description: Name of the input topic to listen to.
-    defaultValue: solar-data
-  - name: GCS_PROJECT_ID
-    inputType: FreeText
-    defaultValue: quix-testing-365012
-    required: true
-  - name: GCS_FILE_PREFIX
-    inputType: FreeText
-    defaultValue: solar-data
-    required: true
-  - name: GCS_BUCKET_NAME
-    inputType: FreeText
-    defaultValue: quix-workflow
-    required: true
-  - name: GCS_CREDENTIALS_JSON
-    inputType: FreeText
-    defaultValue: GCLOUD_PK_JSON
-    required: true
-=======
 - name: input
   inputType: InputTopic
   description: Name of the input topic to listen to.
@@ -47,7 +25,6 @@
   description: Prefix for files stored in the GCS bucket.
   defaultValue: solar-data
   required: false
->>>>>>> 11abc368
 dockerfile: dockerfile
 runEntryPoint: main.py
 defaultFile: main.py
