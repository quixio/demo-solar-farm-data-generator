name: questdb-boy
language: python
variables:
  - name: input
    inputType: InputTopic
    description: Name of the input topic to listen to.
<<<<<<< HEAD
    defaultValue: transform
  - name: QUESTDB_HOST
    inputType: FreeText
  - name: QUESTDB_PASSWORD
    inputType: FreeText
  - name: QUESTDB_DATABASE
    inputType: FreeText
  - name: QUESTDB_USERNAME
    inputType: FreeText
  - name: QUESTDB_TABLE
    inputType: FreeText
  - name: QUESTDB_HTTP_PORT
    inputType: FreeText
=======
    defaultValue: solar-data
  - name: QUESTDB_HOST
    inputType: FreeText
    description: QuestDB host address
    defaultValue: localhost
  - name: QUESTDB_HTTP_PORT
    inputType: FreeText
    description: QuestDB HTTP port for data ingestion
    defaultValue: 9000
  - name: QUESTDB_USERNAME
    inputType: FreeText
    description: QuestDB username (optional)
    defaultValue: ""
  - name: QUESTDB_PASSWORD
    inputType: Secret
    description: QuestDB password (optional)
    defaultValue: ""
  - name: QUESTDB_DATABASE
    inputType: FreeText
    description: QuestDB database name
    defaultValue: qdb
  - name: QUESTDB_TABLE
    inputType: FreeText
    description: Table name for storing solar data
    defaultValue: solar_panel_data
>>>>>>> de45a0e3
dockerfile: dockerfile
runEntryPoint: main.py
defaultFile: main.py
libraryItemId: starter-destination<|MERGE_RESOLUTION|>--- conflicted
+++ resolved
@@ -4,21 +4,6 @@
   - name: input
     inputType: InputTopic
     description: Name of the input topic to listen to.
-<<<<<<< HEAD
-    defaultValue: transform
-  - name: QUESTDB_HOST
-    inputType: FreeText
-  - name: QUESTDB_PASSWORD
-    inputType: FreeText
-  - name: QUESTDB_DATABASE
-    inputType: FreeText
-  - name: QUESTDB_USERNAME
-    inputType: FreeText
-  - name: QUESTDB_TABLE
-    inputType: FreeText
-  - name: QUESTDB_HTTP_PORT
-    inputType: FreeText
-=======
     defaultValue: solar-data
   - name: QUESTDB_HOST
     inputType: FreeText
@@ -44,7 +29,6 @@
     inputType: FreeText
     description: Table name for storing solar data
     defaultValue: solar_panel_data
->>>>>>> de45a0e3
 dockerfile: dockerfile
 runEntryPoint: main.py
 defaultFile: main.py
