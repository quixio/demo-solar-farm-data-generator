--- conflicted
+++ resolved
@@ -1,21 +1,6 @@
 name: openweatherv1
 language: python
 variables:
-<<<<<<< HEAD
-  - name: output
-    inputType: OutputTopic
-    description: Name of the output topic to write into
-    defaultValue: openweather-data
-    required: true
-  - name: OPENWEATHER_API_KEY
-    inputType: Secret
-    defaultValue: OW_API_SECRET_KEY
-    required: true
-  - name: CITY_NAME
-    inputType: FreeText
-    defaultValue: Berlin
-    required: true
-=======
 - name: OPENWEATHER_API_KEY
   inputType: Secret
   description: OpenWeather API key for authentication
@@ -31,7 +16,6 @@
   description: Name of the output topic to write into
   defaultValue: openweather-data
   required: true
->>>>>>> 89047d2b
 dockerfile: dockerfile
 runEntryPoint: main.py
 defaultFile: main.py
