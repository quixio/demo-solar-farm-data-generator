--- conflicted
+++ resolved
@@ -1,24 +1,6 @@
 name: gcpcsv-sink
 language: python
 variables:
-<<<<<<< HEAD
-  - name: input
-    inputType: InputTopic
-    description: Name of the input topic to listen to.
-    defaultValue: solar-data
-  - name: GCP_CREDENTIALS_JSON
-    inputType: FreeText
-    defaultValue: GCLOUD_PK_JSON
-    required: true
-  - name: GCP_BUCKET_NAME
-    inputType: FreeText
-    defaultValue: quix-workflow
-    required: true
-  - name: GCP_FILE_PREFIX
-    inputType: FreeText
-    defaultValue: solar-data
-    required: true
-=======
 - name: input
   inputType: InputTopic
   description: Name of the input topic to listen to.
@@ -37,7 +19,6 @@
   description: Prefix for CSV filenames (optional, defaults to 'solar-data')
   defaultValue: solar-data
   required: false
->>>>>>> 84db54e6
 dockerfile: dockerfile
 runEntryPoint: main.py
 defaultFile: main.py
