--- conflicted
+++ resolved
@@ -1,17 +1,6 @@
 name: alphaboyv3
 language: python
 variables:
-<<<<<<< HEAD
-  - name: output
-    inputType: OutputTopic
-    description: Name of the output topic to write into
-    defaultValue: stock-data
-    required: true
-  - name: ALPHA_VANTAGE_API_KEY
-    inputType: Secret
-    defaultValue: AV_API_KEY
-    required: true
-=======
 - name: output
   inputType: OutputTopic
   description: Name of the output topic to write into
@@ -22,7 +11,6 @@
   description: Alpha Vantage API key for accessing stock market data
   required: true
   defaultValue: AV_API_KEY
->>>>>>> 296749af
 dockerfile: dockerfile
 runEntryPoint: main.py
 defaultFile: main.py
