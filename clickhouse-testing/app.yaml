--- conflicted
+++ resolved
@@ -1,36 +1,6 @@
 name: clickhouse-testing
 language: python
 variables:
-<<<<<<< HEAD
-  - name: input
-    inputType: InputTopic
-    description: Name of the input topic to listen to.
-    defaultValue: solar-data
-  - name: CLICKHOUSE_USER
-    inputType: FreeText
-    defaultValue: clickadmin
-    required: true
-  - name: CLICKHOUSE_PORT
-    inputType: FreeText
-    defaultValue: 8123
-    required: true
-  - name: CLICKHOUSE_SECURE
-    inputType: FreeText
-    defaultValue: false
-    required: true
-  - name: CLICKHOUSE_PASSWORD
-    inputType: Secret
-    defaultValue: CLICKHOUSE_SECRET_KEY
-    required: true
-  - name: CLICKHOUSE_DATABASE
-    inputType: FreeText
-    defaultValue: default
-    required: true
-  - name: CLICKHOUSE_HOST
-    inputType: FreeText
-    defaultValue: clickhouse-test
-    required: true
-=======
 - name: input
   inputType: InputTopic
   description: Name of the input topic to listen to.
@@ -59,7 +29,6 @@
   inputType: FreeText
   description: Use secure connection (true/false)
   defaultValue: 'false'
->>>>>>> 4dde0a7f
 dockerfile: dockerfile
 runEntryPoint: main.py
 defaultFile: main.py
