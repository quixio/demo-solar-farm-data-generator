name: bitcoin-transaction-source
language: python
variables:
<<<<<<< HEAD
  - name: output
    inputType: OutputTopic
    description: Name of the output topic to write into
    defaultValue: bitcoin-blockchain-transactions
    required: true
  - name: API_KEY
    inputType: FreeText
    defaultValue: TSDB_SECRET_KEY
=======
- name: output
  inputType: OutputTopic
  description: Name of the output topic to write into
  defaultValue: bitcoin-blockchain-transactions
  required: true
- name: API_KEY
  inputType: Secret
  description: Blockchain.com API key (if required for enhanced features)
  required: false
  defaultValue: TSDB_SECRET_KEY
>>>>>>> 3e6d457f
dockerfile: dockerfile
runEntryPoint: main.py
defaultFile: main.py
libraryItemId: starter-source<|MERGE_RESOLUTION|>--- conflicted
+++ resolved
@@ -1,16 +1,6 @@
 name: bitcoin-transaction-source
 language: python
 variables:
-<<<<<<< HEAD
-  - name: output
-    inputType: OutputTopic
-    description: Name of the output topic to write into
-    defaultValue: bitcoin-blockchain-transactions
-    required: true
-  - name: API_KEY
-    inputType: FreeText
-    defaultValue: TSDB_SECRET_KEY
-=======
 - name: output
   inputType: OutputTopic
   description: Name of the output topic to write into
@@ -21,7 +11,6 @@
   description: Blockchain.com API key (if required for enhanced features)
   required: false
   defaultValue: TSDB_SECRET_KEY
->>>>>>> 3e6d457f
 dockerfile: dockerfile
 runEntryPoint: main.py
 defaultFile: main.py
