--- conflicted
+++ resolved
@@ -1,12 +1,9 @@
 import os
-<<<<<<< HEAD
-=======
 import json
 import time
 import websocket
 import threading
 from datetime import datetime
->>>>>>> 24b7473b
 
 # for local dev, you can load env vars from a .env file
 # from dotenv import load_dotenv
@@ -20,40 +17,6 @@
     
     This is a connection test only - no Kafka integration is performed.
     """
-<<<<<<< HEAD
-
-    memory_allocation_data = [
-        {"m": "mem", "host": "host1", "used_percent": 64.56, "time": 1577836800000000000},
-        {"m": "mem", "host": "host2", "used_percent": 71.89, "time": 1577836801000000000},
-        {"m": "mem", "host": "host1", "used_percent": 63.27, "time": 1577836803000000000},
-        {"m": "mem", "host": "host2", "used_percent": 73.45, "time": 1577836804000000000},
-        {"m": "mem", "host": "host1", "used_percent": 62.98, "time": 1577836806000000000},
-        {"m": "mem", "host": "host2", "used_percent": 74.33, "time": 1577836808000000000},
-        {"m": "mem", "host": "host1", "used_percent": 65.21, "time": 1577836810000000000},
-    ]
-
-    def run(self):
-        """
-        Each Source must have a `run` method.
-
-        It will include the logic behind your source, contained within a
-        "while self.running" block for exiting when its parent Application stops.
-
-        There a few methods on a Source available for producing to Kafka, like
-        `self.serialize` and `self.produce`.
-        """
-        data = iter(self.memory_allocation_data)
-        # either break when the app is stopped, or data is exhausted
-        while self.running:
-            try:
-                event = next(data)
-                event_serialized = self.serialize(key=event["host"], value=event)
-                self.produce(key=event_serialized.key, value=event_serialized.value)
-                print("Source produced event successfully!")
-            except StopIteration:
-                print("Source finished producing messages.")
-                return
-=======
     
     def __init__(self):
         # Load environment variables
@@ -265,7 +228,6 @@
             print(f"✅ Connection test PASSED - Successfully received {self.message_count} messages")
         else:
             print(f"❌ Connection test FAILED - No messages received")
->>>>>>> 24b7473b
 
 
 def main():
