--- conflicted
+++ resolved
@@ -1,28 +1,6 @@
 name: questdb-horror
 language: python
 variables:
-<<<<<<< HEAD
-  - name: input
-    inputType: InputTopic
-    description: Name of the input topic to listen to.
-    defaultValue: solar-data
-  - name: QUESTDB_HOST
-    inputType: FreeText
-    defaultValue: questdb
-    required: true
-  - name: QUESTDB_PORT
-    inputType: FreeText
-    defaultValue: 9000
-    required: true
-  - name: QUESTDB_USERNAME
-    inputType: FreeText
-    defaultValue: tsadmin
-    required: true
-  - name: QUESTDB_PASSWORD
-    inputType: Secret
-    defaultValue: QUESTDB_PW
-    required: true
-=======
 - name: input
   inputType: InputTopic
   description: Name of the input topic to listen to.
@@ -43,7 +21,6 @@
   inputType: Secret
   description: QuestDB password
   defaultValue: QUESTDB_PW
->>>>>>> 41714d69
 dockerfile: dockerfile
 runEntryPoint: main.py
 defaultFile: main.py
