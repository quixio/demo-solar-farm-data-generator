--- conflicted
+++ resolved
@@ -1,33 +1,6 @@
 name: questdb-hell-inferno
 language: python
 variables:
-<<<<<<< HEAD
-  - name: input
-    inputType: InputTopic
-    description: Name of the input topic to listen to.
-    defaultValue: solar-data
-  - name: QUESTDB_HOST
-    inputType: FreeText
-    description: QuestDB server hostname
-    defaultValue: questdb
-  - name: QUESTDB_PORT
-    inputType: FreeText
-    description: QuestDB server port
-    defaultValue: 8812
-  - name: QUESTDB_USERNAME
-    inputType: FreeText
-    description: QuestDB username (optional)
-  - name: QUESTDB_DATABASE
-    inputType: FreeText
-    description: QuestDB database name
-    defaultValue: qdb
-  - name: QUESTDB_TABLE
-    inputType: FreeText
-    description: Table name for solar panel data
-    defaultValue: solar_panel_data
-  - name: LOG_LEVEL
-    inputType: FreeText
-=======
 - name: input
   inputType: InputTopic
   description: Name of the input topic to listen to.
@@ -60,7 +33,6 @@
   inputType: FreeText
   description: Logging level (DEBUG, INFO, WARNING, ERROR)
   defaultValue: INFO
->>>>>>> 9fc419c8
 dockerfile: dockerfile
 runEntryPoint: main.py
 defaultFile: main.py
