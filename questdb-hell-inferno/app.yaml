--- conflicted
+++ resolved
@@ -1,34 +1,6 @@
 name: questdb-hell-inferno
 language: python
 variables:
-<<<<<<< HEAD
-  - name: input
-    inputType: InputTopic
-    description: Name of the input topic to listen to.
-    defaultValue: solar-data
-  - name: QUESTDB_PORT
-    inputType: FreeText
-    defaultValue: 8812
-    required: true
-  - name: QUESTDB_TABLE
-    inputType: FreeText
-    defaultValue: solar_panel_data
-    required: true
-  - name: QUESTDB_DATABASE
-    inputType: FreeText
-    defaultValue: qdb
-    required: true
-  - name: QUESTDB_PASSWORD
-    inputType: Secret
-    defaultValue: QUESTDB_PW
-    required: true
-  - name: QUESTDB_HOST
-    inputType: FreeText
-    defaultValue: questdb
-    required: true
-  - name: QUESTDB_USERNAME
-    inputType: FreeText
-=======
 - name: input
   inputType: InputTopic
   description: Name of the input topic to listen to.
@@ -57,7 +29,6 @@
   inputType: FreeText
   description: Table name for solar panel data
   defaultValue: solar_panel_data
->>>>>>> dcbac9a8
 dockerfile: dockerfile
 runEntryPoint: main.py
 defaultFile: main.py
