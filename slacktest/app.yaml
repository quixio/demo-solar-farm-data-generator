--- conflicted
+++ resolved
@@ -1,27 +1,6 @@
 name: slack-source
 language: python
 variables:
-<<<<<<< HEAD
-  - name: output
-    inputType: OutputTopic
-    description: Name of the output topic to write into
-    defaultValue: slack-data
-    required: true
-  - name: SLACK_BOT_TOKEN
-    inputType: FreeText
-    defaultValue: SLACK_SECRET_KEY
-  - name: CHANNEL_NAME
-    inputType: FreeText
-    defaultValue: random
-  - name: POLLING_INTERVAL
-    inputType: FreeText
-    defaultValue: 60
-    required: true
-  - name: MAX_MESSAGES
-    inputType: FreeText
-    defaultValue: 100
-    required: true
-=======
 - name: SLACK_BOT_TOKEN
   inputType: Secret
   description: Slack Bot Token (starts with xoxb-)
@@ -47,7 +26,6 @@
   description: Maximum number of messages to process (for testing)
   defaultValue: "100"
   required: false
->>>>>>> f3ec5006
 dockerfile: dockerfile
 runEntryPoint: main.py
 defaultFile: main.py
